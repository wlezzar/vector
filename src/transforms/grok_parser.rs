use super::Transform;
use crate::{
    config::{log_schema, DataType, TransformConfig, TransformContext, TransformDescription},
    event::{Event, PathComponent, PathIter},
    internal_events::{
        GrokParserConversionFailed, GrokParserEventProcessed, GrokParserFailedMatch,
        GrokParserMissingField,
    },
    types::{parse_conversion_map_no_atoms, Conversion},
};
use grok::Pattern;
use serde::{Deserialize, Serialize};
use snafu::{ResultExt, Snafu};
use std::collections::HashMap;
use std::str;
use string_cache::DefaultAtom as Atom;

#[derive(Debug, Snafu)]
enum BuildError {
    #[snafu(display("Invalid grok pattern: {}", source))]
    InvalidGrok { source: grok::Error },
}

#[derive(Deserialize, Serialize, Debug, Derivative)]
#[serde(deny_unknown_fields, default)]
#[derivative(Default)]
pub struct GrokParserConfig {
    pub pattern: String,
    pub field: Option<Atom>,
    #[derivative(Default(value = "true"))]
    pub drop_field: bool,
    pub types: HashMap<String, String>,
}

inventory::submit! {
    TransformDescription::new::<GrokParserConfig>("grok_parser")
}

#[async_trait::async_trait]
#[typetag::serde(name = "grok_parser")]
impl TransformConfig for GrokParserConfig {
<<<<<<< HEAD
    fn build(&self, _cx: TransformContext) -> crate::Result<Box<dyn Transform>> {
        let field = self
            .field
            .clone()
            .unwrap_or(Atom::from(log_schema().message_key()));
=======
    async fn build(&self, _cx: TransformContext) -> crate::Result<Box<dyn Transform>> {
        let field = self.field.as_ref().unwrap_or(&log_schema().message_key());
>>>>>>> 3c4da03d

        let mut grok = grok::Grok::with_patterns();

        let types = parse_conversion_map_no_atoms(&self.types)?;

        Ok(grok
            .compile(&self.pattern, true)
            .map::<Box<dyn Transform>, _>(|p| {
                Box::new(GrokParser {
                    pattern: p,
                    field: field.clone(),
                    drop_field: self.drop_field,
                    types,
                    paths: HashMap::new(),
                })
            })
            .context(InvalidGrok)?)
    }

    fn input_type(&self) -> DataType {
        DataType::Log
    }

    fn output_type(&self) -> DataType {
        DataType::Log
    }

    fn transform_type(&self) -> &'static str {
        "grok_parser"
    }
}

pub struct GrokParser {
    pattern: Pattern,
    field: Atom,
    drop_field: bool,
    types: HashMap<String, Conversion>,
    paths: HashMap<String, Vec<PathComponent>>,
}

impl Transform for GrokParser {
    fn transform(&mut self, event: Event) -> Option<Event> {
        let mut event = event.into_log();
        let value = event.get(&self.field).map(|s| s.to_string_lossy());
        emit!(GrokParserEventProcessed);

        if let Some(value) = value {
            if let Some(matches) = self.pattern.match_against(&value) {
                let drop_field = self.drop_field && matches.get(&self.field).is_none();
                for (name, value) in matches.iter() {
                    let conv = self.types.get(name).unwrap_or(&Conversion::Bytes);
                    match conv.convert(value.to_string().into()) {
                        Ok(value) => {
                            if let Some(path) = self.paths.get(name) {
                                event.insert_path(path.to_vec(), value.clone());
                            } else {
                                let path = PathIter::new(name).collect::<Vec<_>>();
                                self.paths.insert(name.to_string(), path.clone());
                                event.insert_path(path, value);
                            }
                        }
                        Err(error) => emit!(GrokParserConversionFailed { name, error }),
                    }
                }

                if drop_field {
                    event.remove(&self.field);
                }
            } else {
                emit!(GrokParserFailedMatch {
                    value: value.as_ref()
                });
            }
        } else {
            emit!(GrokParserMissingField {
                field: self.field.as_ref()
            });
        }

        Some(Event::Log(event))
    }
}

#[cfg(test)]
mod tests {
    use super::GrokParserConfig;
    use crate::event::LogEvent;
    use crate::{
        config::{log_schema, TransformConfig, TransformContext},
        event, Event,
    };
    use pretty_assertions::assert_eq;
    use serde_json::json;

    async fn parse_log(
        event: &str,
        pattern: &str,
        field: Option<&str>,
        drop_field: bool,
        types: &[(&str, &str)],
    ) -> LogEvent {
        let event = Event::from(event);
        let mut parser = GrokParserConfig {
            pattern: pattern.into(),
            field: field.map(|s| s.into()),
            drop_field,
            types: types.iter().map(|&(k, v)| (k.into(), v.into())).collect(),
        }
        .build(TransformContext::new_test())
        .await
        .unwrap();
        parser.transform(event).unwrap().into_log()
    }

    #[tokio::test]
    async fn grok_parser_adds_parsed_fields_to_event() {
        let event = parse_log(
            r#"109.184.11.34 - - [12/Dec/2015:18:32:56 +0100] "GET /administrator/ HTTP/1.1" 200 4263"#,
            "%{HTTPD_COMMONLOG}",
            None,
            true,
            &[],
        ).await;

        let expected = json!({
            "clientip": "109.184.11.34",
            "ident": "-",
            "auth": "-",
            "timestamp": "12/Dec/2015:18:32:56 +0100",
            "verb": "GET",
            "request": "/administrator/",
            "httpversion": "1.1",
            "rawrequest": "",
            "response": "200",
            "bytes": "4263",
        });

        assert_eq!(expected, serde_json::to_value(&event.all_fields()).unwrap());
    }

    #[tokio::test]
    async fn grok_parser_does_nothing_on_no_match() {
        let event = parse_log(
            r#"Help I'm stuck in an HTTP server"#,
            "%{HTTPD_COMMONLOG}",
            None,
            true,
            &[],
        )
        .await;

        assert_eq!(2, event.keys().count());
        assert_eq!(
            event::Value::from("Help I'm stuck in an HTTP server"),
            event[&log_schema().message_key()]
        );
        assert!(!event[&log_schema().timestamp_key()]
            .to_string_lossy()
            .is_empty());
    }

    #[tokio::test]
    async fn grok_parser_can_not_drop_parsed_field() {
        let event = parse_log(
            r#"109.184.11.34 - - [12/Dec/2015:18:32:56 +0100] "GET /administrator/ HTTP/1.1" 200 4263"#,
            "%{HTTPD_COMMONLOG}",
            None,
            false,
            &[],
        ).await;

        let expected = json!({
            "clientip": "109.184.11.34",
            "ident": "-",
            "auth": "-",
            "timestamp": "12/Dec/2015:18:32:56 +0100",
            "verb": "GET",
            "request": "/administrator/",
            "httpversion": "1.1",
            "rawrequest": "",
            "response": "200",
            "bytes": "4263",
            "message": r#"109.184.11.34 - - [12/Dec/2015:18:32:56 +0100] "GET /administrator/ HTTP/1.1" 200 4263"#,
        });

        assert_eq!(expected, serde_json::to_value(&event.all_fields()).unwrap());
    }

    #[tokio::test]
    async fn grok_parser_does_nothing_on_missing_field() {
        let event = parse_log(
            "i am the only field",
            "^(?<foo>.*)",
            Some("bar"),
            false,
            &[],
        )
        .await;

        assert_eq!(2, event.keys().count());
        assert_eq!(
            event::Value::from("i am the only field"),
            event[&log_schema().message_key()]
        );
        assert!(!event[&log_schema().timestamp_key()]
            .to_string_lossy()
            .is_empty());
    }

    #[tokio::test]
    async fn grok_parser_coerces_types() {
        let event = parse_log(
            r#"109.184.11.34 - - [12/Dec/2015:18:32:56 +0100] "GET /administrator/ HTTP/1.1" 200 4263"#,
            "%{HTTPD_COMMONLOG}",
            None,
            true,
            &[("response", "int"), ("bytes", "int")],
        ).await;

        let expected = json!({
            "clientip": "109.184.11.34",
            "ident": "-",
            "auth": "-",
            "timestamp": "12/Dec/2015:18:32:56 +0100",
            "verb": "GET",
            "request": "/administrator/",
            "httpversion": "1.1",
            "rawrequest": "",
            "response": 200,
            "bytes": 4263,
        });

        assert_eq!(expected, serde_json::to_value(&event.all_fields()).unwrap());
    }

    #[tokio::test]
    async fn grok_parser_does_not_drop_parsed_message_field() {
        let event = parse_log(
            "12/Dec/2015:18:32:56 +0100 42",
            "%{HTTPDATE:timestamp} %{NUMBER:message}",
            None,
            true,
            &[],
        )
        .await;

        let expected = json!({
            "timestamp": "12/Dec/2015:18:32:56 +0100",
            "message": "42",
        });

        assert_eq!(expected, serde_json::to_value(&event.all_fields()).unwrap());
    }
}<|MERGE_RESOLUTION|>--- conflicted
+++ resolved
@@ -39,16 +39,11 @@
 #[async_trait::async_trait]
 #[typetag::serde(name = "grok_parser")]
 impl TransformConfig for GrokParserConfig {
-<<<<<<< HEAD
-    fn build(&self, _cx: TransformContext) -> crate::Result<Box<dyn Transform>> {
+    async fn build(&self, _cx: TransformContext) -> crate::Result<Box<dyn Transform>> {
         let field = self
             .field
             .clone()
             .unwrap_or(Atom::from(log_schema().message_key()));
-=======
-    async fn build(&self, _cx: TransformContext) -> crate::Result<Box<dyn Transform>> {
-        let field = self.field.as_ref().unwrap_or(&log_schema().message_key());
->>>>>>> 3c4da03d
 
         let mut grok = grok::Grok::with_patterns();
 
