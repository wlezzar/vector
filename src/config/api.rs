--- conflicted
+++ resolved
@@ -14,21 +14,7 @@
     pub playground: bool,
 }
 
-<<<<<<< HEAD
 pub fn default_enabled() -> bool {
-=======
-impl Default for Options {
-    fn default() -> Self {
-        Self {
-            enabled: default_enabled(),
-            playground: default_playground(),
-            bind: default_bind(),
-        }
-    }
-}
-
-fn default_enabled() -> bool {
->>>>>>> 3b44cbaf
     false
 }
 
