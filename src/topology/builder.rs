--- conflicted
+++ resolved
@@ -14,11 +14,7 @@
 };
 use futures::{
     compat::{Future01CompatExt, Stream01CompatExt},
-<<<<<<< HEAD
-    future, FutureExt, StreamExt
-=======
     future, FutureExt, StreamExt, TryFutureExt,
->>>>>>> 30e69664
 };
 use futures01::{sync::mpsc, Future as Future01, Stream as Stream01};
 use std::collections::HashMap;
